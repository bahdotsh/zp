use arboard::Clipboard;
use atty::Stream;
use std::fs::File;
<<<<<<< HEAD
use std::io::{self, Read};
=======
>>>>>>> 78056778
use std::process;
use std::io::{self, Read};
use atty::Stream;

#[derive(Debug)]
pub struct Query {
    pub source: String,
    pub start: usize,
    pub end: usize,
}

impl Query {
    pub fn build(mut args: impl Iterator<Item = String>) -> Result<Query, &'static str> {
        args.next();
        if atty::is(Stream::Stdout) && atty::is(Stream::Stderr) && atty::isnt(Stream::Stdin) {
            let mut buffer = io::stdin();
            let mut contents = String::new();
            let start = match args.next() {
                Some(arg) => arg,
                None => "0".to_string(),
            }
            .parse::<usize>()
            .unwrap_or_else(|err| {
                eprintln!("Parsing error! {} ", err);
                process::exit(1);
            });

            let end = match args.next() {
                Some(arg) => arg,
                None => "0".to_string(),
            }
            .parse::<usize>()
            .unwrap_or_else(|err| {
                eprintln!("Parsing error! {}", err);
                process::exit(1);
            });

            while let Ok(n) = buffer.read_to_string(&mut contents) {
                if n == 0 {
                    break;
                }
            }
            cpy(&contents, start as usize, end as usize);
            process::exit(1);
        }

        let source = match args.next() {
<<<<<<< HEAD
            Some(args) => args,
            None => return Err("No source to copy from"),
=======
            Some(arg) => arg,
            None => { 
                if atty::is(Stream::Stdout) && atty::is(Stream::Stderr) && atty::isnt(Stream::Stdin) {
                    let mut buffer = io::stdin();
                    let mut contents = String::new();
                    while let Ok(n) = buffer.read_to_string(&mut contents) {
                        if n == 0 {break;}
                     }
                    cpy(&contents);
                    process::exit(1);
                }else{
                    return Err("No source to copy from");
                }
            },
>>>>>>> 78056778
        };

        let start = match args.next() {
            Some(arg) => arg,
            None => "0".to_string(),
        }
        .parse::<usize>()
        .unwrap_or_else(|err| {
            eprintln!("Parsing error! {} ", err);
            process::exit(1);
        });

        let end = match args.next() {
            Some(arg) => arg,
            None => "0".to_string(),
        }
        .parse::<usize>()
        .unwrap_or_else(|err| {
            eprintln!("Parsing error! {}", err);
            process::exit(1);
        });

        Ok(Query { source, start, end })
    }
}

fn read_file_content(file_path: &str) -> Result<String, std::io::Error> {
    let mut file = match File::open(file_path) {
        Ok(content) => content,
        Err(err) => {
            return Err(err);
        }
    };
    let mut data = String::new();
    match file.read_to_string(&mut data) {
        Ok(_) => return Ok(data),
        Err(err) => return Err(err),
    }
}

pub fn run(query: Query) -> Result<(), std::io::Error> {
    let contents = match read_file_content(&query.source) {
        Ok(data) => data,
        Err(error) => return Err(error),
    };
    cpy(&contents, query.start, query.end);

    Ok(())
}

pub fn cpy<'a>(contents: &'a str, start: usize, end: usize) {
    let mut clipboard = Clipboard::new().unwrap();

    if end == 0 as usize {
        if start == 0 as usize {
            clipboard.set_text(contents).unwrap_or_else(|err| {
                eprintln!("Couldn't copy to clipboard: {}", err);
                process::exit(1);
            });
        } else {
            let words: Vec<&str> = contents.split_whitespace().take(start).collect();
            clipboard.set_text(words.join(" ")).unwrap_or_else(|err| {
                eprintln!("Couldn't copy to clipboard: {}", err);
                process::exit(1);
            });
        }
    } else {
        let lines: Vec<&str> = contents
            .lines()
            .enumerate()
            .filter(|&(i, _)| i >= start && i <= end)
            .map(|(_, line)| line)
            .collect();
        clipboard.set_text(lines.join("\n")).unwrap_or_else(|err| {
            eprintln!("Couldn't copy to clipboard: {}", err);
            process::exit(1);
        });
    }
}

#[cfg(test)]
mod tests {
    use super::*;

    #[test]
    fn one_result() {
        let mut clipboard = Clipboard::new().unwrap();
        let _ = cpy("Hello, world!");
        assert_eq!(clipboard.get_text().unwrap(), "Hello, world!");
    }
}<|MERGE_RESOLUTION|>--- conflicted
+++ resolved
@@ -1,10 +1,6 @@
 use arboard::Clipboard;
 use atty::Stream;
 use std::fs::File;
-<<<<<<< HEAD
-use std::io::{self, Read};
-=======
->>>>>>> 78056778
 use std::process;
 use std::io::{self, Read};
 use atty::Stream;
@@ -52,25 +48,8 @@
         }
 
         let source = match args.next() {
-<<<<<<< HEAD
             Some(args) => args,
             None => return Err("No source to copy from"),
-=======
-            Some(arg) => arg,
-            None => { 
-                if atty::is(Stream::Stdout) && atty::is(Stream::Stderr) && atty::isnt(Stream::Stdin) {
-                    let mut buffer = io::stdin();
-                    let mut contents = String::new();
-                    while let Ok(n) = buffer.read_to_string(&mut contents) {
-                        if n == 0 {break;}
-                     }
-                    cpy(&contents);
-                    process::exit(1);
-                }else{
-                    return Err("No source to copy from");
-                }
-            },
->>>>>>> 78056778
         };
 
         let start = match args.next() {
